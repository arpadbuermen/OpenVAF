<picture>
  <source media="(prefers-color-scheme: dark)" srcset="logo_light-r.svg">
  <source media="(prefers-color-scheme: light)" srcset="logo_dark-r.svg">
  <img alt="OpenVAF" src="logo_dark-r.svg">
</picture>

<br>    
<br>
<br>

# OpenVAF-reloaded

OpenVAF is a Verilog-A compiler written by Pascal Kuthe. The compiler outputs a dynamic library whose functionality can be accessed via the OSDI API (version 0.3). The original compiler received no support since end of 2023. This fork of [the original repository](https://github.com/pascalkuthe/OpenVAF) was started by Árpád Bűrmen in early 2024. Since then several small bugs were fixed that prevented the use of OpenVAF for building SPICE3-equivalent device models. 

To add new functionality to OpenVAF the OSDI interface has been modified. Consequently the current version of OSDI API is 0.4. OSDI API 0.4 differs from version 0.3 in the module descriptor. It also exports `OSDI_DESCRIPTOR_SIZE` which can be used to traverse the array of descriptors without relying on the definition of the `OsdiDescriptor` structure (i.e. size of the structure in the OSDI header file used by the simulator). New members are added after the first part of the descriptor which still complies with the OSDI 0.3 specification. Simulators that support only OSDI 0.3 can still use models exposing the newer OSDI API by applying some minor changes. 

The last version of OpenVAF before the project was renamed to **OpenVAF-reloaded** and the binary was renamed to `openvaf-r` is tagged with `osdi_0.3`. The `master` branch includes several extensions of the compiler and exposes the OSDI 0.4 API in the generated models. The models generated by the compiler in the `branches/osdi_0.3` branch expose the old OSDI 0.3 API. This branch does not include compiler extensions as they depend on OSDI API 0.4. Both branches include all the bugfixes up to December 2024. As of December 2024 the `branches/osdi_0.3` branch is no longer maintained. 


# OSDI 0.4

In OSDI 0.4 new members are added to the module descriptor data structure after the members defined in the OSDI 0.3 specification. The descriptor (if cast to the declaration given in the OSDI 0.3 header file) remains compatible with OSDI 0.3 and should work just like before. Simulators using OSDI API 0.3 can be adapted to use version 0.4 by applying the following changes 
- allowing major.minor version >=0.4 beside 0.3, 
- reading the `OSDI_DESCRIPTOR_SIZE` symbol of type `uint32` specifying the descriptor size, 
- making sure the table of descriptors (pointed to by the `OSDI_DESCRIPTORS` symbol) is traversed in steps of size `OSDI_DESCRIPTOR_SIZE` instead of `sizeof(OsdiDescriptor)`, and
- casting each descriptor to the structure declared in the OSDI header file, version 0.3. 

This is the current state of OSDI 0.4 support

|Simulator|OSDI version supported|Comment|
|---------------|------------|---------------------------------------------------------------|
|[Ngspice](https://ngspice.sourceforge.io/) 43            |0.3         |        |
|[Ngspice](https://ngspice.sourceforge.io/) >=44          |0.3 & 0.4   |uses only 0.3 features        |
|[SPICE OPUS](https://www.spiceopus.si/) 3.0              |0.3         |                                                               |
|[VACASK](https://codeberg.org/arpadbuermen/VACASK) 0.1.2 |0.3         |                                                               |
|[VACASK](https://codeberg.org/arpadbuermen/VACASK) >=0.2 |0.4         |                                                               |

If you know of any other simulator supporting OSDI models generated by OpenVAF, let me know. 

Some internals of the OpenVAF compiler are documented in the [internals.md](internals.md) file. 

## What is new in OSDI 0.4 and OpenVAF in general? 

- OSDI descriptor size for traversing the OSDI descriptor table in simulators not supporting OSDI 0.4 
- Support for reading param given flags of parameters in the instance and model data structures. This is pretty much self-explanatory. Look at the [OSDI 0.4 header file](openvaf/osdi/header/osdi_0_4.h). This one takes care of issue #76 in the original repository. 
- Support for writing nonzero resistive and reactive Jacobian contributions to an array of doubles. 
- List of model inputs (node pairs). 
- Functions for loading Jacobians with offset (for harmonic balance analysis). 
- --dump-unopt-mir, --dump-mir, --dump-unopt-ir, and --dump-ir options for dumpring the (unoptimized) MIR and LLVM IR. 
- Support for $fatal, $finish, and $stop. 
- Loops no longer crash the compiler. 
<<<<<<< HEAD
=======
- Natures, disciplines, and the corresponding attributes exposed in OSDI API. 
- Natures of unknowns and residuals exposed in OSDI descriptor. TODO: switch branches and implicit equations. 
>>>>>>> 4745d1f0


# What about binaries? 

Yes, binaries for 64-bit Linux and Windows are available [here](https://fides.fe.uni-lj.si/openvaf/download). The naming scheme of the binaries is 

```
openvaf-reloaded-<version>-<platform>
```

The version name is generated with `git --describe`. The OpenVAF-reloaded that produces models with the OSDI API 0.3 is version `osdi_0.3`. All newer versions (`osdi_0.4`) produce models with OSDI API 0.4. 

If the binary is named `openvaf` it comes from the `branches/osdi_0.3` branch and produces models with the OSDI 0.3 API. If the binary is named `openvaf-r` it comes from the `master` branch and produces models with the OSDI 0.4 API. 

Packages named `openvaf-reloaded-llvm18-osdi_0.4*` come from the `llvm18` branch. They are linked against LLVM18. The LLVM18 version of OpenVAF produces slightly faster models. If you experience problems with these binaries, let me know. Packages named `openvaf-reloaded-osdi_0.4*` are the conservative choice. They come from the `master` branch and are linked against LLVM15.


# Building OpenVAF-reloaded

## Setting up the dependencies under Debian Bookworm

Everything was tested under Debian 13. First, install Rust as ordinary user (files will go to `~/.cargo` and `~/.rustup`). 
```
curl --proto '=https' --tlsv1.2 -sSf https://sh.rustup.rs | sh
```
During installation select "Customize installation" and set profile to "complete". 

Build LLVM and Clang. Download [LLVM 18.1.8 sources](https://github.com/llvm/llvm-project/releases/tag/llvmorg-18.1.8). Unpack them (this creates directory `llvm-project-llvmorg-18.1.8`) and create a build directory and decide where you want to install LLVM. Type 
```
cmake -S <path to souces>/llvm -B <path to build dir> -DCMAKE_INSTALL_PREFIX=<LLVM install directory> -DCMAKE_BUILD_TYPE=Release -DLLVM_TARGETS_TO_BUILD="X86;ARM;AArch64" -DLLVM_ENABLE_PROJECTS="llvm;clang;lld"
```

Enter the build directory and type
```
make -j <number of processors to use>
make install
```

Set up the environment by adding the following to `.bashrc`
```
export LLVM_SYS_181_PREFIX=<LLVM install directory>
export PATH=<LLVM install directory>/bin:$PATH
```

Make sure the Bash login script is read again (either log out and in again, or type `source ~/.bashrc`) Now you are good to go. 

## Setting up the dependencies under Windows

Download [rustup](https://win.rustup.rs), run it to install Rust. 
During installation select "Customize installation" and set profile to "complete". 

Install Visual Studio 2022 Community Edition. Make sure you install CMake Tools that come with VS2022 (also installs Ninja). 

Build LLVM and Clang. Download [LLVM 18.1.8 sources](https://github.com/llvm/llvm-project/releases/tag/llvmorg-18.1.8) sources (get the .zip file). Unpack the sources (this creates directory `llvm-project-llvmorg-18.1.8`). Create a build directory and decide where you want to install LLVM. 

Start Visual Studio x64 native command prompt. Run CMake, use Ninja as build system. Do not use default (nmake) because for me it always built the Debug version, even when I specified Release. 
```
cmake -G Ninja -S <path to souces>/llvm -B <path to build dir> -DCMAKE_INSTALL_PREFIX=<LLVM install directory> -DCMAKE_BUILD_TYPE=Release -DLLVM_TARGETS_TO_BUILD="X86;ARM;AArch64" -DLLVM_ENABLE_PROJECTS="llvm;clang;lld"
```
Enter build directory and run Ninja (build and install)
```
ninja 
ninja install 
```

Add the LLVM binary directory (`<LLVM install directory>\bin`) to the PATH. Set the `LLVM_SYS_181_PREFIX` environmental variable to `<LLVM install directory>`. 

Restart command prompt. Now you are good to go. 


## Building

To build the release version (`target/release/openvaf-r`), type
```
cargo build --release --bin openvaf-r
```

To build the debug version (`target/debug/openvaf-r`), type
```
cargo build --bin openvaf-r
```

# Debugging OpenVAF-reloaded in Visual Studio Code 

You will need two extensions: CodeLLDB (under Linux) / Microsoft C++ (under Windows) and rust-analyzer. In the `.vscode` directory there are two files: `launch-openvaf-r.json` (for working with the master branch) and `launch-openvaf.json` (for working with the branches/osdi_0.3 branch). Copy the one that matches your branch to `launch.json`. There are two debug setups available in that file (Linux and Windows). Set your breakpoints and run the program. If there are any changes since the last build they will be applied upon which the program will be started and then stop at the first breakpoint. 

The debug configuration disables rayon running the .osdi file build process in parallel so that debugging the last step of compilation is somewhat easier. 


# Running tests with cargo

Pascal has set up a test suite for OpenVAF. To run the tests on the debug version of the binary type

    cargo test

To run the tests on the release version type

    cargo test --release

By default only fast tests are run. To run all tests set the `RUN_SLOW_TEST` variable to 1, e.g. 

    RUN_SLOW_TESTS=1 cargo test 

Your changes may fail some tests although they are correct. Consider the case you changed the MIR generator. The expected test results assume MIR is generated the way Pascal did it. If you are sure your changes are correct you can update the expected values (stored in `openvaf/test_data` as files ending with .snap). To do this set the `UPDATE_EXPECT` variable 1, e.g. 

    UPDATE_EXPECT=1 cargo test

Unfortunately not all expected results are in .snap files. Some are hard-coded in the test sources, e.g. see `openvaf/mir_autodiff/src/builder/tests.rs`. You will have to update these expected values manually. 


# Acknowledgement

Kudos to Pascal Kuthe for the great work he did. 

Geoffrey Coram and Dietmar Warning are authors of several bugfixes included in OpenVAF-reloaded. 

Kreijstal ported OpenVAF to LLVM18. 


# Copyright

This work is free software and licensed under the GPL-3.0 license.
It contains code that is derived from [rustc](https://github.com/rust-lang/rust/) and [rust-analyzer](https://github.com/rust-analyzer/rust-analyzer). These projects are both licensed under the MIT license. As required a copy of the license and disclaimer can be found in `copyright/LICENSE_MIT`.

Many models in integration tests folder are not licensed under a GPL compatible license. All of those models contain explicit license information. They do not end up in the openvaf binary in any way and therefore do not affect the license of the entire project. Integration tests without explicit model information (either in the model files or in a dedicated LICENSE file) fall under GPLv3.0 like the rest of the repo.<|MERGE_RESOLUTION|>--- conflicted
+++ resolved
@@ -49,11 +49,8 @@
 - --dump-unopt-mir, --dump-mir, --dump-unopt-ir, and --dump-ir options for dumpring the (unoptimized) MIR and LLVM IR. 
 - Support for $fatal, $finish, and $stop. 
 - Loops no longer crash the compiler. 
-<<<<<<< HEAD
-=======
 - Natures, disciplines, and the corresponding attributes exposed in OSDI API. 
 - Natures of unknowns and residuals exposed in OSDI descriptor. TODO: switch branches and implicit equations. 
->>>>>>> 4745d1f0
 
 
 # What about binaries? 
