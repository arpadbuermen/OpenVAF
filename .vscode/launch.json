{
    // Use IntelliSense to learn about possible attributes.
    // Hover to view descriptions of existing attributes.
    // For more information, visit: https://go.microsoft.com/fwlink/?linkid=830387
    "version": "0.2.0",
    "configurations": [
        {
            "type": "lldb",
            "request": "launch",
            "name": "Debug executable 'openvaf-r' under Linux",
            "cargo": {
                "args": [
                    "build",
                    "--bin=openvaf-r",
                    "--package=openvaf-driver"
                ],
                "filter": {
                    "name": "openvaf-r",
                    "kind": "bin"
                }
            },
<<<<<<< HEAD
            "args": [ "--dump-mir", "--dump-unopt-mir", /* "--dump-ir", */ "simdio.va" ],
=======
            // "args": [ "--dump-mir", "--dump-unopt-mir", /* "--dump-ir", */ "simp1.va" ],
            "args": [ "--dump-mir", "--dump-unopt-mir", /* "--dump-ir", */ "${workspaceFolder}/integration_tests/HiSIMHV/hisimhv.va" ],
            // "args": [ "--dump-mir", "--dump-unopt-mir", /* "--dump-ir", */ "/home/arpadb/rram/hisim/hisimhv.va" ],
>>>>>>> 2f8ec990
            // "args": [ "--dump-mir", "--dump-unopt-mir", /* "--dump-ir", */ "resistor.va" ],
            "cwd": "${workspaceFolder}/..",
            "env": {
                "RAYON_NUM_THREADS": "1" 
            }
        }, 
        {
            "name": "Debug executable 'openvaf-r' under Windows",
            "type": "cppvsdbg",
            "request": "launch",
            "program": "${workspaceRoot}/target/debug/openvaf-r.exe",
            "args": ["resistor.va"],
            "stopAtEntry": false,
            "cwd": "${workspaceRoot}/../openvaf-work",
            "environment": [
                 {"name": "RAYON_NUM_THREADS", "value": "1"} 
            ],
            "console": "integratedTerminal"
        }
    ]
}<|MERGE_RESOLUTION|>--- conflicted
+++ resolved
@@ -19,13 +19,9 @@
                     "kind": "bin"
                 }
             },
-<<<<<<< HEAD
-            "args": [ "--dump-mir", "--dump-unopt-mir", /* "--dump-ir", */ "simdio.va" ],
-=======
             // "args": [ "--dump-mir", "--dump-unopt-mir", /* "--dump-ir", */ "simp1.va" ],
             "args": [ "--dump-mir", "--dump-unopt-mir", /* "--dump-ir", */ "${workspaceFolder}/integration_tests/HiSIMHV/hisimhv.va" ],
             // "args": [ "--dump-mir", "--dump-unopt-mir", /* "--dump-ir", */ "/home/arpadb/rram/hisim/hisimhv.va" ],
->>>>>>> 2f8ec990
             // "args": [ "--dump-mir", "--dump-unopt-mir", /* "--dump-ir", */ "resistor.va" ],
             "cwd": "${workspaceFolder}/..",
             "env": {
