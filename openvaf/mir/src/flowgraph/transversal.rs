--- conflicted
+++ resolved
@@ -2,10 +2,7 @@
 
 use crate::flowgraph::Successors;
 use crate::{Block, ControlFlowGraph};
-<<<<<<< HEAD
-=======
 use smallvec::SmallVec;
->>>>>>> 2f8ec990
 
 /// Postorder traversal of a graph.
 ///
