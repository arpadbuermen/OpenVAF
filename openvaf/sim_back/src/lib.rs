--- conflicted
+++ resolved
@@ -156,7 +156,7 @@
             println!("Module: {:?}", m.name(db));
             println!("Ports: {:?}", m.ports(db));
             println!("Internal nodes: {:?}", m.internal_nodes(db));
-<<<<<<< HEAD
+
 
             println!("DAE system");
             let str = format!("{dae_system:#?}");
@@ -166,12 +166,7 @@
             println!("CX function");
             println!("{:?}", cx.func);
             println!("");
-=======
-                        
-            let str = format!("{dae_system:#?}");
-            println!("{}", str);
-            println!("");
->>>>>>> cf05af5c
+
         }
 
         debug_assert!(cx.func.validate());
@@ -181,7 +176,7 @@
         let node_collapse = NodeCollapse::new(&init, &dae_system, &cx);
         debug_assert!(cx.func.validate());
 
-<<<<<<< HEAD
+
         // For debugging - print MIR
         if false && cfg!(debug_assertions) {
             println!("Init function");
@@ -189,8 +184,7 @@
             println!("");
         }
 
-=======
->>>>>>> cf05af5c
+
         debug_assert!(init.func.validate());
 
         // TODO: refactor param intilization to use tables
